--- conflicted
+++ resolved
@@ -33,7 +33,7 @@
   "frameworks": {
     "net451": {
       "dependencies": {
-        "Microsoft.NETCore.Platforms": "1.0.1-rc2-*"
+        "Microsoft.NETCore.Platforms": "1.0.1-*"
       }
     },
 
@@ -51,11 +51,7 @@
 
   "tools": {
     "Microsoft.AspNetCore.Server.IISIntegration.Tools": {
-<<<<<<< HEAD
       "version": "1.0.0-*",
-=======
-      "version": "1.0.0-preview1-*",
->>>>>>> 3abbe8fc
       "imports": "portable-net45+wp80+win8+wpa81+dnxcore50"
     }
   },
