--- conflicted
+++ resolved
@@ -31,15 +31,7 @@
   "frameworks": {
     "net451": {
       "dependencies": {
-<<<<<<< HEAD
         "Microsoft.NETCore.Platforms": "1.0.1-*"
-      },
-
-      "frameworkAssemblies": {
-        "System.Runtime": { "type": "build" }
-=======
-        "Microsoft.NETCore.Platforms": "1.0.1-rc2-*"
->>>>>>> 3419cbd1
       }
     },
 
