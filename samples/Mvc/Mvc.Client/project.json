{
  "compilationOptions": {
    "debugType": "portable",
    "emitEntryPoint": true,
    "preserveCompilationContext": true
  },

  "dependencies": {
<<<<<<< HEAD
    "Microsoft.AspNetCore.Authentication.Cookies": "1.0.0-*",
    "Microsoft.AspNetCore.Authentication.OpenIdConnect": "0.1.0-*",
    "Microsoft.AspNetCore.Diagnostics": "1.0.0-*",
    "Microsoft.AspNetCore.Mvc": "1.0.0-*",
    "Microsoft.AspNetCore.Server.IISIntegration": "1.0.0-*",
    "Microsoft.AspNetCore.Server.Kestrel": "1.0.0-*",
    "Microsoft.AspNetCore.StaticFiles": "1.0.0-*",
    "Microsoft.Extensions.Logging.Console": "1.0.0-*",
    "Microsoft.Extensions.Logging.Debug": "1.0.0-*"
=======
    "Microsoft.AspNetCore.Authentication.Cookies": "1.0.0-rc2-*",
    "Microsoft.AspNetCore.Authentication.OpenIdConnect": "0.1.0-rc2-*",
    "Microsoft.AspNetCore.Diagnostics": "1.0.0-rc2-*",
    "Microsoft.AspNetCore.Mvc": "1.0.0-rc2-*",
    "Microsoft.AspNetCore.Server.IISIntegration": "1.0.0-rc2-*",
    "Microsoft.AspNetCore.Server.Kestrel": "1.0.0-rc2-*",
    "Microsoft.AspNetCore.StaticFiles": "1.0.0-rc2-*",
    "Microsoft.Extensions.Configuration.CommandLine": "1.0.0-rc2-*",
    "Microsoft.Extensions.Configuration.EnvironmentVariables": "1.0.0-rc2-*",
    "Microsoft.Extensions.Logging.Console": "1.0.0-rc2-*",
    "Microsoft.Extensions.Logging.Debug": "1.0.0-rc2-*"
>>>>>>> ddf0bf90
  },

  "frameworks": {
    "net451": {
      "frameworkAssemblies": {
        "System.Runtime": { "type": "build" }
      }
    },

    "netcoreapp1.0": {
      "dependencies": {
        "Microsoft.NETCore.App": { "type": "platform", "version": "1.0.0-*" }
      },

      "imports": [
        "dnxcore50",
        "portable-net451+win8"
      ]
    }
  },

  "tools": {
    "Microsoft.AspNetCore.Server.IISIntegration.Tools": {
      "version": "1.0.0-*",
      "imports": "portable-net45+wp80+win8+wpa81+dnxcore50"
    }
  },

  "scripts": {
    "postpublish": "dotnet publish-iis --publish-folder %publish:OutputPath% --framework %publish:FullTargetFramework%"
  },

  "content": [
    "wwwroot",
    "Views",
    "web.config"
  ],

  "exclude": [
    "wwwroot",
    "node_modules",
    "bower_components"
  ],

  "publishExclude": [
    "node_modules",
    "bower_components",
    "**.xproj",
    "**.user",
    "**.vspscc"
  ]
}<|MERGE_RESOLUTION|>--- conflicted
+++ resolved
@@ -6,7 +6,6 @@
   },
 
   "dependencies": {
-<<<<<<< HEAD
     "Microsoft.AspNetCore.Authentication.Cookies": "1.0.0-*",
     "Microsoft.AspNetCore.Authentication.OpenIdConnect": "0.1.0-*",
     "Microsoft.AspNetCore.Diagnostics": "1.0.0-*",
@@ -14,21 +13,10 @@
     "Microsoft.AspNetCore.Server.IISIntegration": "1.0.0-*",
     "Microsoft.AspNetCore.Server.Kestrel": "1.0.0-*",
     "Microsoft.AspNetCore.StaticFiles": "1.0.0-*",
+    "Microsoft.Extensions.Configuration.CommandLine": "1.0.0-*",
+    "Microsoft.Extensions.Configuration.EnvironmentVariables": "1.0.0-*",
     "Microsoft.Extensions.Logging.Console": "1.0.0-*",
     "Microsoft.Extensions.Logging.Debug": "1.0.0-*"
-=======
-    "Microsoft.AspNetCore.Authentication.Cookies": "1.0.0-rc2-*",
-    "Microsoft.AspNetCore.Authentication.OpenIdConnect": "0.1.0-rc2-*",
-    "Microsoft.AspNetCore.Diagnostics": "1.0.0-rc2-*",
-    "Microsoft.AspNetCore.Mvc": "1.0.0-rc2-*",
-    "Microsoft.AspNetCore.Server.IISIntegration": "1.0.0-rc2-*",
-    "Microsoft.AspNetCore.Server.Kestrel": "1.0.0-rc2-*",
-    "Microsoft.AspNetCore.StaticFiles": "1.0.0-rc2-*",
-    "Microsoft.Extensions.Configuration.CommandLine": "1.0.0-rc2-*",
-    "Microsoft.Extensions.Configuration.EnvironmentVariables": "1.0.0-rc2-*",
-    "Microsoft.Extensions.Logging.Console": "1.0.0-rc2-*",
-    "Microsoft.Extensions.Logging.Debug": "1.0.0-rc2-*"
->>>>>>> ddf0bf90
   },
 
   "frameworks": {
