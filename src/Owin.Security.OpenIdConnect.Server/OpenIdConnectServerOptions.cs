--- conflicted
+++ resolved
@@ -67,11 +67,7 @@
         /// <summary>
         /// The request path where client applications will be able to retrieve the JSON Web Key Set
         /// associated with this instance. Must begin with a leading slash, like "/.well-known/jwks".
-<<<<<<< HEAD
-        /// You can set it to <see cref="PathString.Empty"/> to disable the cryptographic keys endpoint.
-=======
         /// This setting can be set to <see cref="PathString.Empty"/> to disable the crypto endpoint.
->>>>>>> 9dbbc078
         /// </summary>
         public PathString KeysEndpointPath { get; set; }
 
